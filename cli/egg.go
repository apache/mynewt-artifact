/*
 Copyright 2015 Runtime Inc.
 Licensed under the Apache License, Version 2.0 (the "License");
 you may not use this file except in compliance with the License.
 You may obtain a copy of the License at

 http://www.apache.org/licenses/LICENSE-2.0

 Unless required by applicable law or agreed to in writing, software
 distributed under the License is distributed on an "AS IS" BASIS,
 WITHOUT WARRANTIES OR CONDITIONS OF ANY KIND, either express or implied.
 See the License for the specific language governing permissions and
 limitations under the License.
*/

package cli

import (
	"crypto/sha1"
	"fmt"
	"io/ioutil"
	"log"
	"os"
	"path/filepath"
	"regexp"
	"strconv"
	"strings"
)

type VersMatch struct {
	CompareType string
	Vers        *Version
}

type Version struct {
	Major    int64
	Minor    int64
	Revision int64
}

type DependencyRequirement struct {
	Name        string
	Stability   string
	VersMatches []*VersMatch
}

type Egg struct {
	// Base directory of the egg
	BasePath string
	// Name of the egg
	Name string
	// Full Name of the egg include prefix dir
	FullName string
	// Nest this egg belongs to
	Nest *Nest
	// Egg version
	Version *Version
	// Type of egg
	LinkerScript string

	// Has the configuration been loaded for this egg
	CfgLoaded bool

	// Egg sources
	Sources []string
	// Egg include directories
	Includes []string

	// Egg compiler flags
	Cflags string

	// Egg linker flags
	Lflags string

	// Egg assembler flags
	Aflags string

	// Whether or not this egg is a BSP
	IsBsp bool

	// Capabilities that this egg exports
	Capabilities []*DependencyRequirement

	// Capabilities that this egg requires
	ReqCapabilities []*DependencyRequirement

	// Whether or not we've already compiled this egg
	Built bool

	// Whether or not we've already cleaned this egg
	Clean bool

	// Eggs that this egg depends on
	Deps []*DependencyRequirement
}

type EggShell struct {
	FullName string
	Version  *Version
<<<<<<< HEAD
	/* Clutch this eggshell belongs to */
	Clutch  *Clutch
	Deps    []*DependencyRequirement
	Caps    []*DependencyRequirement
	ReqCaps []*DependencyRequirement
=======
	Hash     string
	Deps     []*DependencyRequirement
	Caps     []*DependencyRequirement
	ReqCaps  []*DependencyRequirement
>>>>>>> a6950096
}

func NewEggShell(clutch *Clutch) (*EggShell, error) {
	eShell := &EggShell{
		Clutch: clutch,
	}

	return eShell, nil
}

func (es *EggShell) serializeDepReq(name string,
	drList []*DependencyRequirement, indent string) string {
	drStr := ""
	if len(drList) > 0 {
		drStr += fmt.Sprintf("%s%s:\n", indent, name)
		for _, dr := range drList {
			drStr += fmt.Sprintf("%s    - %s\n", indent, dr)
		}
	}

	return drStr
}

func (es *EggShell) Serialize(indent string) string {
	esStr := fmt.Sprintf("%s%s:\n", indent, es.FullName)
	indent += "    "
	if es.Version == nil {
		es.Version = &Version{0, 0, 0}
	}
	esStr += fmt.Sprintf("%svers: %s\n", indent, es.Version)
	esStr += fmt.Sprintf("%shash: %s\n", indent, es.Hash)
	esStr += es.serializeDepReq("deps", es.Deps, indent)
	esStr += es.serializeDepReq("caps", es.Caps, indent)
	esStr += es.serializeDepReq("req_caps", es.ReqCaps, indent)

	return esStr
}

func (v *Version) compareVersions(vers1 *Version, vers2 *Version) int64 {
	log.Printf("[DEBUG] Comparing %s to %s (%d %d %d)", vers1, vers2,
		vers1.Major-vers2.Major, vers1.Minor-vers2.Minor,
		vers1.Revision-vers2.Revision)

	if r := vers1.Major - vers2.Major; r != 0 {
		return r
	}

	if r := vers1.Minor - vers2.Minor; r != 0 {
		return r
	}

	if r := vers1.Revision - vers2.Revision; r != 0 {
		return r
	}

	return 0
}

func (v *Version) SatisfiesVersion(versMatches []*VersMatch) bool {
	if versMatches == nil {
		return true
	}

	for _, match := range versMatches {
		r := v.compareVersions(match.Vers, v)
		switch match.CompareType {
		case "<":
			if r <= 0 {
				return false
			}
		case "<=":
			if r < 0 {
				return false
			}
		case ">":
			if r >= 0 {
				return false
			}
		case ">=":
			if r > 0 {
				return false
			}
		case "==":
			if r != 0 {
				return false
			}
		}
	}

	return true
}

func (vers *Version) String() string {
	return fmt.Sprintf("%d.%d.%d", vers.Major, vers.Minor, vers.Revision)
}

func NewVersParseString(versStr string) (*Version, error) {
	var err error

	parts := strings.Split(versStr, ".")
	if len(parts) > 3 {
		return nil, NewNewtError(fmt.Sprintf("Invalid version string: %s", versStr))
	}

	if strings.Trim(parts[0], " ") == "" || strings.Trim(parts[0], " ") == "none" {
		return nil, nil
	}

	v := &Version{}

	// convert first string to an int
	if v.Major, err = strconv.ParseInt(parts[0], 0, 64); err != nil {
		return nil, NewNewtError(err.Error())
	}
	if len(parts) >= 2 {
		if v.Minor, err = strconv.ParseInt(parts[1], 0, 64); err != nil {
			return nil, NewNewtError(err.Error())
		}
	}
	if len(parts) == 3 {
		if v.Revision, err = strconv.ParseInt(parts[2], 0, 64); err != nil {
			return nil, NewNewtError(err.Error())
		}
	}

	return v, nil
}

//
// Set the version comparison constraints on a dependency requirement.
// The version string contains a list of version constraints in the following format:
//    - <comparison><version>
// Where <comparison> can be any one of the following comparison
//   operators: <=, <, >, >=, ==
// And <version> is specified in the form: X.Y.Z where X, Y and Z are all
// int64 types in decimal form
func (dr *DependencyRequirement) SetVersStr(versStr string) error {
	var err error

	re, err := regexp.Compile(`(<=|>=|==|>|<)([\d\.]+)`)
	if err != nil {
		return err
	}

	matches := re.FindAllStringSubmatch(versStr, -1)
	if matches != nil {
		dr.VersMatches = make([]*VersMatch, 0, len(matches))
		for _, match := range matches {
			vm := &VersMatch{}
			vm.CompareType = match[1]
			if vm.Vers, err = NewVersParseString(match[2]); err != nil {
				return err
			}

			if vm.Vers != nil {
				dr.VersMatches = append(dr.VersMatches, vm)
			}
		}
	} else {
		dr.VersMatches = make([]*VersMatch, 0)
		vm := &VersMatch{}
		vm.CompareType = "=="
		if vm.Vers, err = NewVersParseString(versStr); err != nil {
			return err
		}
		if vm.Vers != nil {
			dr.VersMatches = append(dr.VersMatches, vm)
		}
	}

	if len(dr.VersMatches) == 0 {
		dr.VersMatches = nil
	}

	return nil
}

// Convert the array of version matches into a string for display
func (dr *DependencyRequirement) VersMatchesString() string {
	if dr.VersMatches != nil {
		str := ""
		for _, match := range dr.VersMatches {
			str += fmt.Sprintf("%s%s", match.CompareType, match.Vers)
		}
		return str
	} else {
		return "none"
	}
}

// Convert the dependency requirement to a string for display
func (dr *DependencyRequirement) String() string {
	return fmt.Sprintf("%s@%s#%s", dr.Name, dr.VersMatchesString(), dr.Stability)
}

func (dr *DependencyRequirement) SatisfiesCapability(
	capability *DependencyRequirement) error {
	if dr.Name != capability.Name {
		return NewNewtError(fmt.Sprintf("Required capability name %s doesn't match "+
			"specified capability name %s", dr.Name, capability.Name))
	}

	for _, versMatch := range dr.VersMatches {
		if !versMatch.Vers.SatisfiesVersion(capability.VersMatches) {
			return NewNewtError(fmt.Sprintf("Capability %s doesn't satisfy version "+
				"requirement %s", capability, versMatch.Vers))
		}
	}

	return nil
}

// Check whether the passed in egg satisfies the current dependency requirement
func (dr *DependencyRequirement) SatisfiesDependency(egg *Egg) bool {
	if egg.FullName != dr.Name {
		return false
	}

	if egg.Version.SatisfiesVersion(dr.VersMatches) {
		return true
	}

	return false
}

// Create a New DependencyRequirement structure from the contents of the depReq
// string that has been passed in as an argument.
func NewDependencyRequirementParseString(depReq string) (*DependencyRequirement,
	error) {
	// Allocate dependency requirement
	dr := &DependencyRequirement{}
	// Split string into multiple parts, @#
	// first, get dependency name
	parts := strings.Split(depReq, "@")
	if len(parts) == 1 {
		parts = strings.Split(depReq, "#")
		dr.Name = parts[0]
		if len(parts) > 1 {
			dr.Stability = parts[1]
		} else {
			dr.Stability = "stable"
		}
	} else if len(parts) == 2 {
		dr.Name = parts[0]
		verParts := strings.Split(parts[1], "#")

		if err := dr.SetVersStr(verParts[0]); err != nil {
			return nil, err
		}
		if len(verParts) == 2 {
			dr.Stability = verParts[1]
		} else {
			dr.Stability = "stable"
		}
	}

	return dr, nil
}

// Get a map of egg capabilities.  The returned map contains the name of the
// capability, and its version as the key, and a pointer to the
// Capability structure associated with that name.
func (egg *Egg) GetCapabilities() ([]*DependencyRequirement, error) {
	return egg.Capabilities, nil
}

// Return the egg dependencies for this egg.
func (egg *Egg) GetDependencies() ([]*DependencyRequirement, error) {
	return egg.Deps, nil
}

func (eggShell *EggShell) GetCapabilities() ([]*DependencyRequirement, error) {
	return eggShell.Caps, nil
}

// Return the egg dependencies for this eggShell.
func (eggShell *EggShell) GetDependencies() ([]*DependencyRequirement, error) {
	return eggShell.Deps, nil
}

// Load a egg's configuration information from the egg config
// file.
func (egg *Egg) GetIncludes(t *Target) ([]string, error) {
	// Return the include directories for just this egg
	incls := []string{
		egg.BasePath + "/include/",
		egg.BasePath + "/include/" + egg.Name + "/arch/" + t.Arch + "/",
	}

	return incls, nil
}

// Load capabilities from a string containing a list of capabilities.
// The capability format is expected to be one of:
//   name@version
//   name
// @param capList An array of capability strings
// @return On success error is nil, and a list of capabilities is returned,
// on failure error is non-nil
func (egg *Egg) loadCaps(capList []string) ([]*DependencyRequirement, error) {
	if len(capList) == 0 {
		return nil, nil
	}

	// Allocate an array of capabilities
	caps := make([]*DependencyRequirement, 0)

	StatusMessage(VERBOSITY_VERBOSE, "Loading capabilities %s",
		strings.Join(capList, " "))
	for _, capItem := range capList {
		dr, err := NewDependencyRequirementParseString(capItem)
		if err != nil {
			return nil, err
		}

		caps = append(caps, dr)
		log.Printf("[DEBUG] Appending new capability egg: %s, cap:%s",
			egg.Name, dr)
	}

	return caps, nil
}

// Generate a hash of the contents of an egg.  This function recursively
// processes the contents of a directory, ignoring hidden files and the
// bin and obj directories.  It returns a hash of all the files, their
// contents.
func (egg *Egg) GetHash() (string, error) {
	hash := sha1.New()

	err := filepath.Walk(egg.BasePath,
		func(path string, info os.FileInfo, err error) error {
			name := info.Name()
			if name == "bin" || name == "obj" || name[0] == '.' {
				return filepath.SkipDir
			}

			if info.IsDir() {
				// SHA the directory name into the hash
				hash.Write([]byte(name))
			} else {
				// SHA the file name & contents into the hash
				contents, err := ioutil.ReadFile(path)
				if err != nil {
					return err
				}
				hash.Write(contents)
			}
			return nil
		})
	if err != nil && err != filepath.SkipDir {
		return "", NewNewtError(err.Error())
	}

	hashStr := fmt.Sprintf("%x", hash.Sum(nil))

	return hashStr, nil
}

// Load a egg's configuration.  This allocates & initializes a fair number of
// the main data structures within the egg.
func (egg *Egg) LoadConfig(t *Target, force bool) error {
	if egg.CfgLoaded && !force {
		return nil
	}

	log.Printf("[DEBUG] Loading configuration for egg %s", egg.BasePath)

	v, err := ReadConfig(egg.BasePath, "egg")
	if err != nil {
		return err
	}

	egg.FullName = v.GetString("egg.name")
	egg.Name = filepath.Base(egg.FullName)

	egg.Version, err = NewVersParseString(v.GetString("egg.vers"))
	if err != nil {
		return err
	}

	egg.LinkerScript = GetStringIdentities(v, t, "egg.linkerscript")

	egg.Cflags += GetStringIdentities(v, t, "egg.cflags")
	egg.Lflags += GetStringIdentities(v, t, "egg.lflags")
	egg.Aflags += GetStringIdentities(v, t, "egg.aflags")

	// Append all the identities that this egg exposes to sub-eggs
	if t != nil {
		idents := GetStringSliceIdentities(v, t, "egg.identities")
		t.Identities = append(t.Identities, idents...)
	}

	// Load egg dependencies
	depList := GetStringSliceIdentities(v, t, "egg.deps")
	if len(depList) > 0 {
		egg.Deps = make([]*DependencyRequirement, 0, len(depList))
		for _, depStr := range depList {
			log.Printf("[DEBUG] Loading depedency %s from egg %s", depStr,
				egg.FullName)
			dr, err := NewDependencyRequirementParseString(depStr)
			if err != nil {
				return err
			}

			egg.Deps = append(egg.Deps, dr)
		}
	}

	// Load the list of capabilities that this egg exposes
	egg.Capabilities, err = egg.loadCaps(GetStringSliceIdentities(v, t,
		"egg.caps"))
	if err != nil {
		return err
	}

	// Load the list of capabilities that this egg requires
	egg.ReqCapabilities, err = egg.loadCaps(GetStringSliceIdentities(v, t,
		"egg.req_caps"))
	if err != nil {
		return err
	}

	egg.CfgLoaded = true

	return nil
}

// Initialize a egg: loads the egg configuration, and sets up egg data
// structures.  Should only be called from NewEgg
func (egg *Egg) Init() error {
	return nil
}

// Allocate and initialize a new egg, and return a fully initialized Egg
//     structure.
// @param nest The Nest this egg is located in
// @param basePath The path to this egg, within the specified nest
// @return On success, error is nil, and a Egg is returned.  on failure,
//         error is not nil.
func NewEgg(nest *Nest, basePath string) (*Egg, error) {
	egg := &Egg{
		BasePath: basePath,
		Nest:     nest,
	}

	if err := egg.Init(); err != nil {
		return nil, err
	}

	return egg, nil
}

func (egg *Egg) TestBinName() string {
	return "test_" + egg.Name
}

/*
 * Download egg from a clutch and stick it to nest.
 */
func (eggShell *EggShell) Install(eggMgr *Clutch) error {
	return eggMgr.InstallEgg(eggShell.FullName, nil)
}

func (egg *Egg) Remove() error {
	return os.RemoveAll(egg.BasePath)
}<|MERGE_RESOLUTION|>--- conflicted
+++ resolved
@@ -97,18 +97,12 @@
 type EggShell struct {
 	FullName string
 	Version  *Version
-<<<<<<< HEAD
 	/* Clutch this eggshell belongs to */
 	Clutch  *Clutch
+	Hash     string
 	Deps    []*DependencyRequirement
 	Caps    []*DependencyRequirement
 	ReqCaps []*DependencyRequirement
-=======
-	Hash     string
-	Deps     []*DependencyRequirement
-	Caps     []*DependencyRequirement
-	ReqCaps  []*DependencyRequirement
->>>>>>> a6950096
 }
 
 func NewEggShell(clutch *Clutch) (*EggShell, error) {
