/**
 * Licensed to the Apache Software Foundation (ASF) under one
 * or more contributor license agreements.  See the NOTICE file
 * distributed with this work for additional information
 * regarding copyright ownership.  The ASF licenses this file
 * to you under the Apache License, Version 2.0 (the
 * "License"); you may not use this file except in compliance
 * with the License.  You may obtain a copy of the License at
 *
 *  http://www.apache.org/licenses/LICENSE-2.0
 *
 * Unless required by applicable law or agreed to in writing,
 * software distributed under the License is distributed on an
 * "AS IS" BASIS, WITHOUT WARRANTIES OR CONDITIONS OF ANY
 * KIND, either express or implied.  See the License for the
 * specific language governing permissions and limitations
 * under the License.
 */

package repo

import (
	"fmt"
	"io/ioutil"
	"os"
	"path/filepath"
	"strings"
	"time"

	log "github.com/Sirupsen/logrus"
	"github.com/spf13/cast"

	"mynewt.apache.org/newt/newt/compat"
	"mynewt.apache.org/newt/newt/downloader"
	"mynewt.apache.org/newt/newt/interfaces"
	"mynewt.apache.org/newt/newt/newtutil"
	"mynewt.apache.org/newt/util"
	"mynewt.apache.org/newt/viper"
)

const REPO_NAME_LOCAL = "local"
const REPO_DEFAULT_PERMS = 0755

const REPO_FILE_NAME = "repository.yml"
const REPOS_DIR = "repos"

type Repo struct {
	name       string
	downloader downloader.Downloader
	localPath  string
	versreq    []interfaces.VersionReqInterface
	rdesc      *RepoDesc
	deps       []*RepoDependency
	ignDirs    []string
	updated    bool
	local      bool
	ncMap      compat.NewtCompatMap
}

type RepoDesc struct {
	name string
	vers map[*Version]string
}

type RepoDependency struct {
	versreq   []interfaces.VersionReqInterface
	name      string
	Storerepo *Repo
}

func (r *Repo) Deps() []*RepoDependency {
	return r.deps
}

func (r *Repo) AddDependency(rd *RepoDependency) {
	r.deps = append(r.deps, rd)
}

func (rd *RepoDependency) Name() string {
	return rd.name
}

func (r *Repo) AddIgnoreDir(ignDir string) {
	r.ignDirs = append(r.ignDirs, ignDir)
}

func (r *Repo) ignoreDir(dir string) bool {
	for _, idir := range r.ignDirs {
		if idir == dir {
			return true
		}
	}
	return false
}

func (repo *Repo) FilteredSearchList(
	curPath string, searchedMap map[string]struct{}) ([]string, error) {

	list := []string{}

	path := filepath.Join(repo.Path(), curPath)
	dirList, err := ioutil.ReadDir(path)
	if err != nil {
		return list, util.FmtNewtError("failed to read repo \"%s\": %s",
			repo.Name(), err.Error())
	}

	for _, dirEnt := range dirList {
		// Resolve symbolic links.
		entPath := filepath.Join(path, dirEnt.Name())
		entry, err := os.Stat(entPath)
		if err != nil {
			return nil, util.ChildNewtError(err)
		}

		name := entry.Name()
		if err != nil {
			continue
		}

		if !entry.IsDir() {
			continue
		}

		// Don't search the same directory twice.  This check is necessary in
		// case of symlink cycles.
		absPath, err := filepath.EvalSymlinks(entPath)
		if err != nil {
			return nil, util.ChildNewtError(err)
		}
		if _, ok := searchedMap[absPath]; ok {
			continue
		}
		searchedMap[absPath] = struct{}{}

		if strings.HasPrefix(name, ".") {
			continue
		}
		if repo.ignoreDir(filepath.Join(curPath, name)) {
			continue
		}
		list = append(list, name)
	}
	return list, nil
}

func NewRepoDependency(rname string, verstr string) (*RepoDependency, error) {
	var err error

	rd := &RepoDependency{}
	rd.versreq, err = LoadVersionMatches(verstr)
	if err != nil {
		return nil, err
	}
	rd.name = rname

	return rd, nil
}

func CheckDeps(upgrade bool, checkRepos map[string]*Repo) error {
	// For each dependency, get it's version
	depArray := map[string][]*Version{}

	for _, checkRepo := range checkRepos {
		for _, rd := range checkRepo.Deps() {
			lookupRepo := checkRepos[rd.Name()]

			_, vers, ok := lookupRepo.rdesc.Match(rd.Storerepo)
			if !ok {
				return util.NewNewtError(fmt.Sprintf("No "+
					"matching version for dependent repository %s", rd.name))
			}
			log.Debugf("Dependency for %s: %s (%s)", checkRepo.Name(), rd.Name(), vers.String())

			_, ok = depArray[rd.Name()]
			if !ok {
				depArray[rd.Name()] = []*Version{}
			}
			depArray[rd.Name()] = append(depArray[rd.Name()], vers)
		}
	}

	for repoName, depVersList := range depArray {
		for _, depVers := range depVersList {
			for _, curVers := range depVersList {
				if depVers.CompareVersions(depVers, curVers) != 0 ||
					depVers.Stability() != curVers.Stability() {
					return util.NewNewtError(fmt.Sprintf(
						"Conflict detected.  Repository %s has multiple dependency versions on %s. "+
							"Notion of repository version is %s, whereas required is %s ",
						repoName, curVers, depVers))
				}
			}
		}
	}

	return nil
}

func (rd *RepoDesc) MatchVersion(searchVers *Version) (string, *Version, bool) {
	for vers, curBranch := range rd.vers {
		if vers.CompareVersions(vers, searchVers) == 0 &&
			searchVers.Stability() == vers.Stability() {
			return curBranch, vers, true
		}
	}
	return "", nil, false
}

func (rd *RepoDesc) Match(r *Repo) (string, *Version, bool) {
	for vers, branch := range rd.vers {
		log.Debugf("Repository version requires for %s are %s\n", r.Name(), r.VersionRequirements())
		if vers.SatisfiesVersion(r.VersionRequirements()) {
			log.Debugf("Found matching version %s for repo %s",
				vers.String(), r.Name())
			if vers.Stability() != VERSION_STABILITY_NONE {
				// Load the branch as a version, and search for it
				searchVers, err := LoadVersion(branch)
				if err != nil {
					return "", nil, false
				}
				// Need to match the NONE stability in order to find the right
				// branch.
				searchVers.stability = VERSION_STABILITY_NONE

				var ok bool
				branch, vers, ok = rd.MatchVersion(searchVers)
				if !ok {
					return "", nil, false
				}
				log.Debugf("Founding matching version %s for search version %s, related branch is %s\n",
					vers, searchVers, branch)

			}

			return branch, vers, true
		}
	}

	return "", nil, false
}

func (rd *RepoDesc) SatisfiesVersion(vers *Version, versReqs []interfaces.VersionReqInterface) bool {
	var err error
	versMatches := []interfaces.VersionReqInterface{}
	for _, versReq := range versReqs {
		versMatch := &VersionMatch{}
		versMatch.compareType = versReq.CompareType()

		if versReq.Version().Stability() != VERSION_STABILITY_NONE {
			// Look up this item in the RepoDescription, and get a version
			searchVers := versReq.Version().(*Version)
			branch, _, ok := rd.MatchVersion(searchVers)
			if !ok {
				return false
			}
			versMatch.Vers, err = LoadVersion(branch)
			if err != nil {
				return false
			}
		} else {
			versMatch.Vers = versReq.Version().(*Version)
		}

		versMatches = append(versMatches, versMatch)
	}

	return vers.SatisfiesVersion(versMatches)
}

func (rd *RepoDesc) Init(name string, versBranchMap map[string]string) error {
	rd.name = name
	rd.vers = map[*Version]string{}

	for versStr, branch := range versBranchMap {
		log.Debugf("Printing version %s for remote repo %s", versStr, name)
		vers, err := LoadVersion(versStr)
		if err != nil {
			return err
		}

		// store branch->version mapping
		rd.vers[vers] = branch
	}

	return nil
}

func (rd *RepoDesc) String() string {
	name := rd.name + "@"
	for k, v := range rd.vers {
		name += fmt.Sprintf("%s=%s", k.String(), v)
		name += "#"
	}

	return name
}

func NewRepoDesc(name string, versBranchMap map[string]string) (*RepoDesc, error) {
	rd := &RepoDesc{}

	if err := rd.Init(name, versBranchMap); err != nil {
		return nil, err
	}

	return rd, nil
}

func (r *Repo) GetRepoDesc() (*RepoDesc, error) {
	if r.rdesc == nil {
		return nil, util.NewNewtError(fmt.Sprintf(
			"Repository description for %s not yet initialized.  Must "+
				"download it first. ", r.Name()))
	} else {
		return r.rdesc, nil
	}
}

func (r *Repo) Name() string {
	return r.name
}

func (r *Repo) Path() string {
	return r.localPath
}

func (r *Repo) IsLocal() bool {
	return r.local
}

func (r *Repo) VersionRequirements() []interfaces.VersionReqInterface {
	return r.versreq
}

func (r *Repo) VersionRequirementsString() string {
	str := ""
	for _, vreq := range r.versreq {
		str += vreq.String()
	}

	return str
}

func (r *Repo) repoFilePath() string {
	return interfaces.GetProject().Path() + "/" + REPOS_DIR + "/" +
		".configs/" + r.name + "/"
}

func (r *Repo) patchesFilePath() string {
	return interfaces.GetProject().Path() + "/" + REPOS_DIR +
		"/.patches/"
}

func (r *Repo) downloadRepo(branchName string) error {
	dl := r.downloader

	// Download the git repo, returns the git repo, checked out to that branch
	tmpdir, err := dl.DownloadRepo(branchName)
	if err != nil {
		return util.NewNewtError(fmt.Sprintf("Error download repository %s, : %s",
			r.Name(), err.Error()))
	}

	// Copy the Git repo into the the desired local path of the repo
	if err := util.CopyDir(tmpdir, r.Path()); err != nil {
		// Cleanup any directory that might have been created if we error out
		// here.
		os.RemoveAll(r.Path())
		return err
	}

	return nil
}

func (r *Repo) checkExists() bool {
	return util.NodeExist(r.Path())
}

func (r *Repo) updateRepo(branchName string) error {
	dl := r.downloader
	err := dl.UpdateRepo(r.Path(), branchName)
	if err != nil {
		return util.NewNewtError(fmt.Sprintf("Error updating\n"))
	}
	return nil
}

func (r *Repo) cleanupRepo(branchName string) error {
	dl := r.downloader
	err := dl.CleanupRepo(r.Path(), branchName)
	if err != nil {
		return util.NewNewtError(fmt.Sprintf("Error cleaning and updating\n"))
	}
	return nil
}

func (r *Repo) saveLocalDiff() (string, error) {
	dl := r.downloader
	diff, err := dl.LocalDiff(r.Path())
	if err != nil {
		return "", util.NewNewtError(fmt.Sprintf(
			"Error creating diff for \"%s\" : %s", r.Name(), err.Error()))
	}

	// NOTE: date was not a typo: https://golang.org/pkg/time/#Time.Format
	timenow := time.Now().Format("20060102_150405")
	filename := r.patchesFilePath() + r.Name() + "_" + timenow + ".diff"

	f, err := os.Create(filename)
	if err != nil {
		return "", util.NewNewtError(fmt.Sprintf(
			"Error creating repo diff file \"%s\"", filename))
	}
	defer f.Close()

	_, err = f.Write(diff)
	if err != nil {
		return "", util.NewNewtError(fmt.Sprintf(
			"Error writing repo diff file \"%s\"", filename))
	}

	return filename, nil
}

func (r *Repo) currentBranch() (string, error) {
	dl := r.downloader
	branch, err := dl.CurrentBranch(r.Path())
	if err != nil {
		return "", util.NewNewtError(fmt.Sprintf("Error finding current branch for \"%s\" : %s",
			r.Name(), err.Error()))
	}
	return filepath.Base(branch), nil
}

func (r *Repo) Install(force bool) (*Version, error) {
	exists := util.NodeExist(r.Path())
	if exists && !force {
		return nil, util.NewNewtError(fmt.Sprintf(
			"Repository %s already exists, provide the -f option "+
				"to overwrite", r.Name()))
	}

	branchName, vers, found := r.rdesc.Match(r)
	if !found {
		return nil, util.NewNewtError(fmt.Sprintf("No repository matching description %s found",
			r.rdesc.String()))
	}

	// if the repo is already cloned, try to cleanup and checkout the requested branch
	if exists {
		err := r.cleanupRepo(branchName)
		if err == nil {
			return vers, nil
		}

		// cleanup failed, so remove current copy and let download clone again...
		if err := os.RemoveAll(r.Path()); err != nil {
			return nil, util.NewNewtError(err.Error())
		}
	}

	// repo was not already cloned or cleanup failed...
	if err := r.downloadRepo(branchName); err != nil {
		return nil, err
	}

	return vers, nil
}

func (r *Repo) Sync(vers *Version, force bool) (bool, bool, error) {
	var exists bool
	var err error
	var currBranch string

	exists = r.checkExists()

	// Update the repo description
	if _, updated, err := r.UpdateDesc(); updated != true || err != nil {
		return exists, false, util.NewNewtError("Cannot update repository description.")
	}

	branchName, _, found := r.rdesc.MatchVersion(vers)
	if found == false {
		return exists, false, util.NewNewtError(fmt.Sprintf(
			"Branch description for %s not found", r.Name()))
	}

	if exists {
		// Here assuming that if the branch was changed by the user,
		// the user must know what he's doing...
		// but, if -f is passed let's just save the work and re-clone
		currBranch, err = r.currentBranch()

		// currBranch == HEAD means we're dettached from HEAD, so
		// ignore and move to "new" tag
		if err != nil {
			return exists, false, err
		} else if currBranch != "HEAD" && currBranch != branchName {
			msg := "Unexpected local branch for %s: \"%s\" != \"%s\"\n"
			if force {
				util.StatusMessage(util.VERBOSITY_VERBOSE,
					msg, r.rdesc.name, currBranch, branchName)
			} else {
				err = util.NewNewtError(
					fmt.Sprintf(msg, r.rdesc.name, currBranch, branchName))
				return exists, false, err
			}
		}

		// Don't try updating if on an invalid branch...
		if currBranch == "HEAD" || currBranch == branchName {
			util.StatusMessage(util.VERBOSITY_VERBOSE, "Updating repository...\n")
			err = r.updateRepo(branchName)
			if err == nil {
				util.StatusMessage(util.VERBOSITY_VERBOSE, "Update successful!\n")
				return exists, true, err
			} else {
				util.StatusMessage(util.VERBOSITY_VERBOSE, "Update failed!\n")
				if !force {
					return exists, false, err
				}
			}
		}

		filename, err := r.saveLocalDiff()
		if err != nil {
			return exists, false, err
		}
		wd, _ := os.Getwd()
		filename, _ = filepath.Rel(wd, filename)

		util.StatusMessage(util.VERBOSITY_DEFAULT, "Saved local diff: "+
			"\"%s\"\n", filename)

		err = r.cleanupRepo(branchName)
		if err != nil {
			return exists, false, err
		}

	} else {
		// fresh or updating was unsuccessfull and force was given...
		err = r.downloadRepo(branchName)
		if err != nil {
			return exists, false, err
		}
	}

	return exists, true, nil
}

func (r *Repo) UpdateDesc() ([]*Repo, bool, error) {
	var err error

	if r.updated {
		return nil, false, nil
	}

	util.StatusMessage(util.VERBOSITY_VERBOSE, "[%s]:\n", r.Name())

	if err = r.DownloadDesc(); err != nil {
		return nil, false, err
	}

	_, repos, err := r.ReadDesc()
	if err != nil {
		fmt.Printf("ReadDesc: %v\n", err)
		return nil, false, err
	}

	r.updated = true

	return repos, true, nil
}

// Download the repository description.
func (r *Repo) DownloadDesc() error {
	dl := r.downloader

	util.StatusMessage(util.VERBOSITY_VERBOSE, "Downloading "+
		"repository description\n")

	// Configuration path
	cpath := r.repoFilePath()
	if util.NodeNotExist(cpath) {
		if err := os.MkdirAll(cpath, REPO_DEFAULT_PERMS); err != nil {
			return util.NewNewtError(err.Error())
		}
	}

	dl.SetBranch("master")
<<<<<<< HEAD
	if err := dl.FetchFile(REPO_FILE_NAME,
		cpath+"/"+REPO_FILE_NAME); err != nil {
		util.StatusMessage(util.VERBOSITY_VERBOSE, " failed\n")
=======
	if err := dl.FetchFile("repository.yml",
		cpath+"/"+"repository.yml"); err != nil {
		util.StatusMessage(util.VERBOSITY_VERBOSE, "Download failed\n")
>>>>>>> 0418ceab
		return err
	}

	// also create a directory to save diffs for sync
	cpath = r.patchesFilePath()
	if util.NodeNotExist(cpath) {
		if err := os.MkdirAll(cpath, REPO_DEFAULT_PERMS); err != nil {
			return util.NewNewtError(err.Error())
		}
	}

	util.StatusMessage(util.VERBOSITY_VERBOSE, "Download successful!\n")

	return nil
}

func (r *Repo) readDepRepos(v *viper.Viper) ([]*Repo, error) {
	rdesc := r.rdesc
	repos := []*Repo{}

	branch, _, ok := rdesc.Match(r)
	if !ok {
		// No matching branch, barf!
		return nil, util.NewNewtError(fmt.Sprintf("No "+
			"matching branch for %s repo", r.Name()))
	}

	repoTag := fmt.Sprintf("%s.repositories", branch)

	repoList := v.GetStringMap(repoTag)
	for repoName, repoItf := range repoList {
		repoVars := cast.ToStringMapString(repoItf)

		dl, err := downloader.LoadDownloader(repoName, repoVars)
		if err != nil {
			return nil, err
		}

		rversreq := repoVars["vers"]
		newRepo, err := NewRepo(repoName, rversreq, dl)
		if err != nil {
			return nil, err
		}

		rd, err := NewRepoDependency(repoName, rversreq)
		if err != nil {
			return nil, err
		}
		rd.Storerepo = newRepo

		r.AddDependency(rd)

		repos = append(repos, newRepo)
	}
	return repos, nil
}

func (r *Repo) ReadDesc() (*RepoDesc, []*Repo, error) {
	if util.NodeNotExist(r.repoFilePath() + REPO_FILE_NAME) {
		return nil, nil,
			util.NewNewtError("No configuration exists for repository " + r.name)
	}

	v, err := util.ReadConfig(r.repoFilePath(),
		strings.TrimSuffix(REPO_FILE_NAME, ".yml"))
	if err != nil {
		return nil, nil, err
	}

	name := v.GetString("repo.name")
	versMap := v.GetStringMapString("repo.versions")

	rdesc, err := NewRepoDesc(name, versMap)
	if err != nil {
		return nil, nil, err
	}
	r.rdesc = rdesc

	repos, err := r.readDepRepos(v)
	if err != nil {
		return nil, nil, err
	}

	// Read the newt version compatibility map.
	r.ncMap, err = compat.ReadNcMap(v)
	if err != nil {
		return nil, nil, err
	}

	return rdesc, repos, nil
}

func (r *Repo) Init(repoName string, rversreq string, d downloader.Downloader) error {
	var err error

	r.name = repoName
	r.downloader = d
	r.deps = []*RepoDependency{}
	r.versreq, err = LoadVersionMatches(rversreq)
	if err != nil {
		return err
	}

	path := interfaces.GetProject().Path()

	if r.local {
		r.localPath = filepath.ToSlash(filepath.Clean(path))
	} else {
		r.localPath = filepath.ToSlash(filepath.Clean(path + "/" + REPOS_DIR + "/" + r.name))
	}

	return nil
}

func (r *Repo) CheckNewtCompatibility(rvers *Version, nvers newtutil.Version) (
	compat.NewtCompatCode, string) {

	// If this repo doesn't have a newt compatibility map, just assume there is
	// no incompatibility.
	if len(r.ncMap) == 0 {
		return compat.NEWT_COMPAT_GOOD, ""
	}

	rnuver := rvers.ToNuVersion()
	tbl, ok := r.ncMap[rnuver]
	if !ok {
		// Unknown repo version.
		return compat.NEWT_COMPAT_WARN,
			"Repo version missing from compatibility map"
	}

	code, text := tbl.CheckNewtVer(nvers)
	if code == compat.NEWT_COMPAT_GOOD {
		return code, text
	}

	return code, fmt.Sprintf("This version of newt (%s) is incompatible with "+
		"your version of the %s repo (%s); %s",
		nvers.String(), r.name, rnuver.String(), text)
}

func NewRepo(repoName string, rversreq string, d downloader.Downloader) (*Repo, error) {
	r := &Repo{
		local: false,
	}

	if err := r.Init(repoName, rversreq, d); err != nil {
		return nil, err
	}

	return r, nil
}

func NewLocalRepo(repoName string) (*Repo, error) {
	r := &Repo{
		local: true,
	}

	if err := r.Init(repoName, "", nil); err != nil {
		return nil, err
	}

	return r, nil
}<|MERGE_RESOLUTION|>--- conflicted
+++ resolved
@@ -588,15 +588,9 @@
 	}
 
 	dl.SetBranch("master")
-<<<<<<< HEAD
 	if err := dl.FetchFile(REPO_FILE_NAME,
 		cpath+"/"+REPO_FILE_NAME); err != nil {
-		util.StatusMessage(util.VERBOSITY_VERBOSE, " failed\n")
-=======
-	if err := dl.FetchFile("repository.yml",
-		cpath+"/"+"repository.yml"); err != nil {
 		util.StatusMessage(util.VERBOSITY_VERBOSE, "Download failed\n")
->>>>>>> 0418ceab
 		return err
 	}
 
